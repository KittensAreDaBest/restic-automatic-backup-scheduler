--- conflicted
+++ resolved
@@ -30,19 +30,13 @@
 # Override this value in a profile if needed.
 export RESTIC_VERBOSITY_LEVEL=0
 
-<<<<<<< HEAD
-# (optional) Desktop notifications. See restic_backup.sh for details on how to set this up.
-export RESTIC_NOTIFY_BACKUP_STATS=false
+# (optional, uncomment to enable) Backup summary stats log: snapshot size, etc. (empty/unset won't log)
+#export RESTIC_BACKUP_STATS_DIR="{{ INSTALL_PREFIX }}/var/log/restic-automatic-backup-scheduler"
+
+# (optional) Desktop notifications. See README and restic_backup.sh for details on how to set this up (empty/unset means disabled)
 export RESTIC_BACKUP_NOTIFICATION_FILE=
 
 # Discord webhook notifications.
 export RESTIC_NOTIFY_BACKUP_DISCORD=false
 export RESTIC_NOTIFY_BACKUP_DISCORD_WEBHOOK=https://your.discord.url.here
-export RESTIC_NOTIFY_BACKUP_DISCORD_USERNAME=restic
-=======
-# (optional, uncomment to enable) Backup summary stats log: snapshot size, etc. (empty/unset won't log)
-#export RESTIC_BACKUP_STATS_DIR="{{ INSTALL_PREFIX }}/var/log/restic-automatic-backup-scheduler"
-
-# (optional) Desktop notifications. See README and restic_backup.sh for details on how to set this up (empty/unset means disabled)
-export RESTIC_BACKUP_NOTIFICATION_FILE=
->>>>>>> d6f512cb
+export RESTIC_NOTIFY_BACKUP_DISCORD_USERNAME=restic