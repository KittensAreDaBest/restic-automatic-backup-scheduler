#!/usr/bin/env bash
# Make a backup with restic to Backblaze B2.
#
# This script is typically run (as root user) either like:
# - from restic service/timer: $PREFIX/etc/systemd/system/restic-backup.{service,timer}
# - from a cronjob: $PREFIX/etc/cron.d/restic
# - manually by a user. For it to work, the environment variables must be set in the shell where this script is executed
#   $ source $PREFIX/etc/default.env.sh
#   $ restic_backup.sh

set -o errexit
set -o pipefail
[[ "${TRACE-0}" =~ ^1|t|y|true|yes$ ]] && set -o xtrace

# Clean up lock if we are killed.
# If killed by systemd, like $(systemctl stop restic), then it kills the whole cgroup and all it's subprocesses.
# However if we kill this script ourselves, we need this trap that kills all subprocesses manually.
exit_hook() {
	echo "In exit_hook(), being killed" >&2
	jobs -p | xargs kill
	restic unlock
}
trap exit_hook INT TERM


# Assert that all needed environment variables are set.
# TODO in future if this grows, move this to a restic_lib.sh
assert_envvars() {
	local varnames=("$@")
	for varname in "${varnames[@]}"; do
		if [ -z ${!varname+x} ]; then
			printf "%s must be set for this script to work.\n\nDid you forget to source a {{ INSTALL_PREFIX }}/etc/restic/*.env.sh profile in the current shell before executing this script?\n" "$varname" >&2
			exit 1
		fi
	done
}

warn_on_missing_envvars() {
	local unset_envs=()
	local varnames=("$@")
	for varname in "${varnames[@]}"; do
		if [ -z "${!varname-}" ]; then
			unset_envs=("${unset_envs[@]}" "$varname")
		fi
	done

	if [ ${#unset_envs[@]} -gt 0 ]; then
		printf "The following env variables are recommended, but have not been set. This script may not work as expected: %s\n" "${unset_envs[*]}" >&2
	fi
}

# Log the backup summary stats to a CSV file
logBackupStatsCsv() {
	local snapId="$1" added="$2" removed="$3" snapSize="$4"
	local logFile
	logFile="${RESTIC_BACKUP_STATS_DIR}/$(date '+%Y')-stats.log.csv"
	test -e "$logFile" || install -D -m 0644 <(echo "Date, Snapshot ID, Added, Removed, Snapshot size") "$logFile"
	# DEV-NOTE: using `ex` due `sed` inconsistencies (GNU vs. BSD) and `awk` cannot edit in-place. `ex` does a good job
	printf '1a\n%s\n.\nwq\n' "$(date '+%F %H:%M:%S'), ${snapId}, ${added}, ${removed}, ${snapSize}" | ex "$logFile"
}

# Notify the backup summary stats to the user
notifyBackupStats() {
	local statsMsg="$1"
	if [ -w "$RESTIC_BACKUP_NOTIFICATION_FILE" ]; then
		echo "$statsMsg" >> "$RESTIC_BACKUP_NOTIFICATION_FILE"
	else
		echo "[WARN] Couldn't write to the backup notification file. File not found or not writable: ${RESTIC_BACKUP_NOTIFICATION_FILE}"
	fi
}

# ------------
# === Main ===
# ------------

assert_envvars \
	RESTIC_BACKUP_PATHS RESTIC_BACKUP_TAG \
	RESTIC_BACKUP_EXCLUDE_FILE RESTIC_BACKUP_EXTRA_ARGS RESTIC_REPOSITORY RESTIC_VERBOSITY_LEVEL \
	RESTIC_RETENTION_HOURS RESTIC_RETENTION_DAYS RESTIC_RETENTION_MONTHS RESTIC_RETENTION_WEEKS RESTIC_RETENTION_YEARS

warn_on_missing_envvars \
	B2_ACCOUNT_ID B2_ACCOUNT_KEY B2_CONNECTIONS \
	RESTIC_PASSWORD_FILE

# Convert to arrays, as arrays should be used to build command lines. See https://github.com/koalaman/shellcheck/wiki/SC2086
IFS=':' read -ra backup_paths <<< "$RESTIC_BACKUP_PATHS"

# Convert to array, an preserve spaces. See #111
backup_extra_args=( )
if [ -n "$RESTIC_BACKUP_EXTRA_ARGS" ]; then
	while IFS= read -r -d ''; do
	backup_extra_args+=( "$REPLY" )
	done < <(xargs printf '%s\0' <<<"$RESTIC_BACKUP_EXTRA_ARGS")
fi

B2_ARG=
[ -z "${B2_CONNECTIONS+x}" ] || B2_ARG=(--option b2.connections="$B2_CONNECTIONS")

# If you need to run some commands before performing the backup; create this file, put them there and make the file executable.
PRE_SCRIPT="{{ INSTALL_PREFIX }}/etc/restic/pre_backup.sh"
test -x "$PRE_SCRIPT" && "$PRE_SCRIPT"

# Set up exclude files: global + path-specific ones
# NOTE that restic will fail the backup if not all listed --exclude-files exist. Thus we should only list them if they are really all available.
##  Global backup configuration.
exclusion_args=(--exclude-file "$RESTIC_BACKUP_EXCLUDE_FILE")
## Self-contained backup exclusion files per backup path. E.g. having an USB disk at /mnt/media in RESTIC_BACKUP_PATHS,
# then a file /mnt/media/.backup_exclude.txt will automatically be detected and used:
for backup_path in "${backup_paths[@]}"; do
	if [ -f "$backup_path/.backup_exclude.txt" ]; then
		exclusion_args=("${exclusion_args[@]}" --exclude-file "$backup_path/.backup_exclude.txt")
	fi
done

# --one-file-system is not supportd on Windows (=msys).
FS_ARG=
test "$OSTYPE" = msys || FS_ARG=--one-file-system

# NOTE start all commands in background and wait for them to finish.
# Reason: bash ignores any signals while child process is executing and thus the trap exit hook is not triggered.
# However if put in subprocesses, wait(1) waits until the process finishes OR signal is received.
# Reference: https://unix.stackexchange.com/questions/146756/forward-sigterm-to-child-in-bash

# Remove locks from other stale processes to keep the automated backup running.
restic unlock &
wait $!

if [ "$RESTIC_NOTIFY_BACKUP_DISCORD" = true ]; then
	curl -H "Accept: application/json" -H "Content-Type:application/json" -H "User-Agent: BerryBackup" -X POST --data "{\"username\": \"${RESTIC_NOTIFY_BACKUP_DISCORD_USERNAME}\", \"content\": \"Backup started for ${RESTIC_BACKUP_PATHS} on ${RESTIC_REPOSITORY}\"}" $RESTIC_NOTIFY_BACKUP_DISCORD_WEBHOOK
fi

# Do the backup!
# See restic-backup(1) or http://restic.readthedocs.io/en/latest/040_backup.html
# --one-file-system makes sure we only backup exactly those mounted file systems specified in $RESTIC_BACKUP_PATHS, and thus not directories like /dev, /sys etc.
# --tag lets us reference these backups later when doing restic-forget.
restic backup \
	--verbose="$RESTIC_VERBOSITY_LEVEL" \
	$FS_ARG \
	--tag "$RESTIC_BACKUP_TAG" \
	"${B2_ARG[@]}" \
	"${exclusion_args[@]}" \
	"${backup_extra_args[@]}" \
	"${backup_paths[@]}" &
wait $!

# Dereference and delete/prune old backups.
# See restic-forget(1) or http://restic.readthedocs.io/en/latest/060_forget.html
# --group-by only the tag and path, and not by hostname. This is because I create a B2 Bucket per host, and if this hostname accidentially change some time, there would now be multiple backup sets.
restic forget \
	--verbose="$RESTIC_VERBOSITY_LEVEL" \
	--tag "$RESTIC_BACKUP_TAG" \
	"${B2_ARG[@]}" \
	--prune \
	--group-by "paths,tags" \
	--keep-hourly "$RESTIC_RETENTION_HOURS" \
	--keep-daily "$RESTIC_RETENTION_DAYS" \
	--keep-weekly "$RESTIC_RETENTION_WEEKS" \
	--keep-monthly "$RESTIC_RETENTION_MONTHS" \
	--keep-yearly "$RESTIC_RETENTION_YEARS" &
wait $!

# Check repository for errors.
# NOTE this takes much time (and data transfer from remote repo?), do this in a separate systemd.timer which is run less often.
#restic check &
#wait $!

echo "Backup & cleaning is done."

<<<<<<< HEAD
# (optionally) Notify about backup summary stats.
if [ "$RESTIC_NOTIFY_BACKUP_STATS" = true ]; then
	if [ -w "$RESTIC_BACKUP_NOTIFICATION_FILE" ]; then
		echo 'Notifications are enabled: Silently computing backup summary stats...'

		snapshot_size=$(restic stats latest --tag "$RESTIC_BACKUP_TAG" | grep -i 'total size:' | cut -d ':' -f2 | xargs)  # xargs acts as trim
		latest_snapshot_diff=$(restic snapshots --tag "$RESTIC_BACKUP_TAG" --latest 2 --compact \
			| grep -Ei "^[abcdef0-9]{8} " \
			| awk '{print $1}' \
			| tail -2 \
			| tr '\n' ' ' \
			| xargs restic diff)
        added=$(echo "$latest_snapshot_diff" | grep -i 'added:' | awk '{print $2 " " $3}')
        removed=$(echo "$latest_snapshot_diff" | grep -i 'removed:' | awk '{print $2 " " $3}')

		echo "Added: ${added}. Removed: ${removed}. Snap size: ${snapshot_size}" >> "$RESTIC_BACKUP_NOTIFICATION_FILE"
	else
		echo "[WARN] Couldn't write the backup summary stats. File not found or not writable: ${RESTIC_BACKUP_NOTIFICATION_FILE}"
	fi
fi


if [ "$RESTIC_NOTIFY_BACKUP_DISCORD" = true ]; then
	echo 'Discord Notifications are enabled: Silently computing backup summary stats...'

	snapshot_size=$(restic stats latest | grep -i 'total size:' | cut -d ':' -f2 | xargs)  # xargs acts as trim

    curl -H "Accept: application/json" -H "Content-Type:application/json" -H "User-Agent: BerryBackup" -X POST --data "{\"username\": \"${RESTIC_NOTIFY_BACKUP_DISCORD_USERNAME}\", \"content\": \"Backup completed for ${RESTIC_BACKUP_PATHS} on ${RESTIC_REPOSITORY} \nSnapshot size: ${snapshot_size}\"}" $RESTIC_NOTIFY_BACKUP_DISCORD_WEBHOOK
=======
# (optional) Compute backup summary stats
if [[ -n "$RESTIC_BACKUP_STATS_DIR" || -n "$RESTIC_BACKUP_NOTIFICATION_FILE" ]]; then
	echo 'Silently computing backup summary stats...'
	latest_snapshots=$(restic snapshots --tag "$RESTIC_BACKUP_TAG" --latest 2 --compact \
		| grep -Ei "^[abcdef0-9]{8} " \
		| awk '{print $1}' \
		| tail -2 \
		| tr '\n' ' ')
	latest_snapshot_diff=$(echo "$latest_snapshots"	| xargs restic diff)
	added=$(echo "$latest_snapshot_diff" | grep -i 'added:' | awk '{print $2 " " $3}')
	removed=$(echo "$latest_snapshot_diff" | grep -i 'removed:' | awk '{print $2 " " $3}')
	snapshot_size=$(restic stats latest --tag "$RESTIC_BACKUP_TAG" | grep -i 'total size:' | cut -d ':' -f2 | xargs)  # xargs acts as trim
	snapshotId=$(echo "$latest_snapshots" | cut -d ' ' -f2)
	statsMsg="Added: ${added}. Removed: ${removed}. Snap size: ${snapshot_size}"

	echo "$statsMsg"
	test -n "$RESTIC_BACKUP_STATS_DIR"         && logBackupStatsCsv "$snapshotId" "$added" "$removed" "$snapshot_size"
	test -n "$RESTIC_BACKUP_NOTIFICATION_FILE" && notifyBackupStats "$statsMsg"
>>>>>>> d6f512cb
fi<|MERGE_RESOLUTION|>--- conflicted
+++ resolved
@@ -166,36 +166,6 @@
 
 echo "Backup & cleaning is done."
 
-<<<<<<< HEAD
-# (optionally) Notify about backup summary stats.
-if [ "$RESTIC_NOTIFY_BACKUP_STATS" = true ]; then
-	if [ -w "$RESTIC_BACKUP_NOTIFICATION_FILE" ]; then
-		echo 'Notifications are enabled: Silently computing backup summary stats...'
-
-		snapshot_size=$(restic stats latest --tag "$RESTIC_BACKUP_TAG" | grep -i 'total size:' | cut -d ':' -f2 | xargs)  # xargs acts as trim
-		latest_snapshot_diff=$(restic snapshots --tag "$RESTIC_BACKUP_TAG" --latest 2 --compact \
-			| grep -Ei "^[abcdef0-9]{8} " \
-			| awk '{print $1}' \
-			| tail -2 \
-			| tr '\n' ' ' \
-			| xargs restic diff)
-        added=$(echo "$latest_snapshot_diff" | grep -i 'added:' | awk '{print $2 " " $3}')
-        removed=$(echo "$latest_snapshot_diff" | grep -i 'removed:' | awk '{print $2 " " $3}')
-
-		echo "Added: ${added}. Removed: ${removed}. Snap size: ${snapshot_size}" >> "$RESTIC_BACKUP_NOTIFICATION_FILE"
-	else
-		echo "[WARN] Couldn't write the backup summary stats. File not found or not writable: ${RESTIC_BACKUP_NOTIFICATION_FILE}"
-	fi
-fi
-
-
-if [ "$RESTIC_NOTIFY_BACKUP_DISCORD" = true ]; then
-	echo 'Discord Notifications are enabled: Silently computing backup summary stats...'
-
-	snapshot_size=$(restic stats latest | grep -i 'total size:' | cut -d ':' -f2 | xargs)  # xargs acts as trim
-
-    curl -H "Accept: application/json" -H "Content-Type:application/json" -H "User-Agent: BerryBackup" -X POST --data "{\"username\": \"${RESTIC_NOTIFY_BACKUP_DISCORD_USERNAME}\", \"content\": \"Backup completed for ${RESTIC_BACKUP_PATHS} on ${RESTIC_REPOSITORY} \nSnapshot size: ${snapshot_size}\"}" $RESTIC_NOTIFY_BACKUP_DISCORD_WEBHOOK
-=======
 # (optional) Compute backup summary stats
 if [[ -n "$RESTIC_BACKUP_STATS_DIR" || -n "$RESTIC_BACKUP_NOTIFICATION_FILE" ]]; then
 	echo 'Silently computing backup summary stats...'
@@ -214,5 +184,13 @@
 	echo "$statsMsg"
 	test -n "$RESTIC_BACKUP_STATS_DIR"         && logBackupStatsCsv "$snapshotId" "$added" "$removed" "$snapshot_size"
 	test -n "$RESTIC_BACKUP_NOTIFICATION_FILE" && notifyBackupStats "$statsMsg"
->>>>>>> d6f512cb
+fi
+
+
+if [ "$RESTIC_NOTIFY_BACKUP_DISCORD" = true ]; then
+	echo 'Discord Notifications are enabled: Silently computing backup summary stats...'
+
+	snapshot_size=$(restic stats latest | grep -i 'total size:' | cut -d ':' -f2 | xargs)  # xargs acts as trim
+
+    curl -H "Accept: application/json" -H "Content-Type:application/json" -H "User-Agent: BerryBackup" -X POST --data "{\"username\": \"${RESTIC_NOTIFY_BACKUP_DISCORD_USERNAME}\", \"content\": \"Backup completed for ${RESTIC_BACKUP_PATHS} on ${RESTIC_REPOSITORY} \nSnapshot size: ${snapshot_size}\"}" $RESTIC_NOTIFY_BACKUP_DISCORD_WEBHOOK
 fi